--- conflicted
+++ resolved
@@ -1,11 +1,6 @@
 {
-<<<<<<< HEAD
-  "name": "@detox/demo-react-native-detox-instruments",
-  "version": "16.5.1",
-=======
   "name": "demo-react-native-detox-instruments",
   "version": "16.6.0",
->>>>>>> d7ce69f0
   "private": true,
   "scripts": {},
   "devDependencies": {
