# Artifacts

Artifacts are various recordings during tests including, but not limited to, device logs, device screenshots and screen recordings (videos).

## Enabling Artifacts

Artifacts are disabled by default. Two things are required to enable them:

1. **Call `detox.beforeEach` and `detox.afterEach` before/after each test**:
	In order for artifacts to work, you have to call `detox.beforeEach(testSummary)` / `detox.afterEach(testSummary)` before / after each test. Their respective signatures are described in [detox object](APIRef.DetoxObjectAPI.md) documentation. As the interface (typing) of `testSummary` may change over the time, and in cases with some test runners it is not trivial to implement test title and status extraction (like with Jest), you are encouraged to use Detox adapter functions like in these examples: [mocha](/examples/demo-react-native/e2e/init.js), [jest](/examples/demo-react-native-jest/e2e/init.js).

2. Specify via launch arguments or a configuration object what artifacts you want to record.

### Launch Arguments

* To record `.log` files, add `--record-logs all` (or `--record-logs failing`, if you want to keep logs only for failing tests).
* To record `.mp4` test run videos, add `--record-videos all` (or `--record-videos failing`, if you want to keep video recordings only for failing tests).
* To record `.dtxrec` (Detox Instruments recordings) for each test, add `--record-performance all`. To open those recordings, you'll need [Detox Instruments](https://github.com/wix/DetoxInstruments). **NOTE:** only iOS is supported.
* To take `.png` screenshots before and after each test, add `--take-screenshots all` (or `--take-screenshots failing`, if you want to keep only screenshots of failing tests).  
Alternatively, you might leverage the [device.takeScreenshot()](APIRef.DeviceObjectAPI.md#devicetakescreenshotname) API for manual control.

* To change artifacts root directory location (by default it is `./artifacts`), add `--artifacts-location <path>`.  
**NOTE:** <a id="slash-convention">There</a> is a slightly obscure convention. If you want to create automatically a subdirectory with timestamp and configuration name (to avoid file overwrites upon consequent reruns), specify a path to directory that does not end with a slash. Otherwise, if you want to put artifacts straight to the specified directory (in a case where you make a single run only, e.g. on CI), add a slash (or a backslash) to the end.

```sh
detox test --artifacts-location /tmp/detox_artifacts  # will also append /android.emu.release.2018-06-14 08:54:11Z
detox test --artifacts-location /tmp/detox_artifacts/ # won't append anything, hereby treating it as a root
```

### Configuration Object

Detox artifacts can be configured in a more advanced way with the `artifacts` configuration in `package.json`:

```json
{
  "detox": {
    "artifacts": {},
    "configurations": {
      "some.device": {
        "artifacts": {},
      },
    },
  }
}
```

**NOTE:** Detox merges artifact configurations from `package.json`, and the per-device artifacts configuration has a higher priority over the general one.

The `artifacts` object has the following properties:

| Property    | Example values                  | Default value | Description |
|-------------|---------------------------------|---------------|-------------|
| rootDir     | `".artifacts/"`                 | `./artifacts` | A directory, where all the recorded artifacts will be placed in. Please note that there is a trailing slash convention [described above](#slash-convention). |
| pathBuilder | `"./e2e/config/pathbuilder.js"` | `undefined`   | Path to a module that exports a custom `PathBuilder` [<sup>\[a\]</sup>](#pathBuilder) |
| plugins     | `{ ... }`                       | ... see below | ... see below |

<a id=pathBuilder><sup>a</sup><code>PathBuilder</code></a> should be either an _object_ with a method `buildPathForTestArtifact` or a _class_ &mdash; see the corresponding interfaces below:

```typescript
interface PathBuilder {
    buildPathForTestArtifact(artifactPath: string, testSummary?: TestSummary): string;
}

interface PathBuilderClass {
    new(opts: { rootDir: string; }): PathBuilder;
}
```

As one can see, if a custom implementation of `PathBuilder` exports a class instead of an object, then the class constructor can also get and save `rootDir` location:

```js
class MyPathBuilder {
  constructor({ rootDir }) {
    this._rootDir = rootDir;
  }

  buildPathForTestArtifact(artifactName, testSummary) {
    /* ... use this._rootDir ... */
  }
}

module.exports = MyPathBuilder;
```

Its main method, `buildPathForTestArtifact` should return a full path to the custom artifact location, when called with a suggested artifact name (e.g., `testDone.png`, `device.log`) and the current `TestSummary`, where `TestSummary` is:

```typescript
interface TestSummary {
    /**
     * Name of the current test, e.g., for:
     * describe('that screen', () =>
     *   it('should have a menu', () =>
     * The expected string would be: "should have a menu".
     */
    title: string;
    /**
     * Full name of the current test, usually preceeded by a suite name, e.g.:
     * describe('that screen', () =>
     *   it('should have a menu', () =>
     * The expected string would be: "that screen should have a menu".
     */
    fullName: string;
    /**
     * Status of the current test. Free-form strings are not allowed.
     */
    status: 'running' | 'passed' | 'failed';
    /**
     * Clarifies the reason for why the test has failed.
     * Expected to coincide only with status: 'failed'.
     */
    timedOut?: boolean;
    /**
     * If the test runner is capable of retrying failed tests, then
     * this property indicates for which time this test is running.
     * When the property is undefined, its value is considered to be 1.
     * */
    invocations?: number;
}
```

For more technical details, search for `ArtifactPathBuilder.js` in Detox source code.

The further subsections describe the `plugins` object structure.

#### Screenshot Plugin

Below is a default screenshot plugin object configuration, which is loaded implicitly and corresponds to the `manual` preset:

```json
{
  "plugins": {
    "screenshot": {
      "enabled": true,
      "shouldTakeAutomaticSnapshots": false,
      "keepOnlyFailedTestsArtifacts": false,
      "takeWhen": {
        "testStart": true,
	"testDone": true,
	"appNotReady": true,
      },
    }
  }
}
```

The other string presets override the following properties compared to the default configuration:

* `none` => `{ enabled: false }`.
* `failing` => `{ shouldTakeAutomaticSnapshots: true, keepOnlyFailedTestsArtifacts: true }`.
* `all` => `{ shouldTakeAutomaticSnapshots: true, keepOnlyFailedTestsArtifacts: false }`

The invidual property behavior is the following:

* If `enabled` is _false_, then the screenshots will never be saved to the artifacts folder.
* If `shouldTakeAutomaticSnapshots` is _false_, then no one of the events described in `takeWhen` object is going to trigger a screenshot.
* If `keepOnlyFailedTestsArtifacts` is _true_, then only screenshots from a failed test will be saved to the artifacts folder.
* If `takeWhen` is _undefined_, it is going to have the default value described above (all props are true).
* If `takeWhen` is set to be an empty object `{}`, that is equivalent to:

```json
{
  "testStart": false,
  "testDone": false,
  "appNotReady": true,
}
```

Hence, for example, if you wish to enable only `testDone` screenshots and leave taking `appNotReady` screenshots as-is, you have to pass:

```json
{
  "artifacts": {
    "plugins": {
      "screenshot": {
        "takeWhen": { "testDone": true }
      }
    }
  }
}
```

#### Video Plugin

To be done. See meanwhile the example in [APIRef.Configuration.md#artifacts-configuration](APIRef.Configuration.md#artifacts-configuration).

#### Log Plugin

To be done. See meanwhile the example in [APIRef.Configuration.md#artifacts-configuration](APIRef.Configuration.md#artifacts-configuration).

#### Instruments Plugin

To be done. See meanwhile the example in [APIRef.Configuration.md#artifacts-configuration](APIRef.Configuration.md#artifacts-configuration).

<<<<<<< HEAD
## Artifacts Structure
=======
#### Timeline plugin

When enabled using the `--record-timeline all` argument to Detox, the time-line of the entire testing session is recorded, based on trace calls made by Detox internally, and explicit calls made in user test-code, combined. The final outcome is a JSON-like file named `detox.trace.json`, which, if loaded into a Chrome-browser tab with the `chrome://tracing` URL, would look something like this:

![Timeline artifact example](img/timeline-artifact.png)

This _tracing_ view provides a visual, hiererchial representation of the of the various processes that took place during the execution of the testing session, over the execution's *time-line*. These processes appear as hiererchial _sections_ -- sometimes visually ordered in a parent-child way, depending on their formation time and context.
To name a few predefined events, which are generated by Detox itself:

- **`detoxInit`:** Initialization of Detox, prior to running the suites associated with a specific tests file.
- **`awaitBoot`:** Waiting for an emulator to complete booting (thus being ready to run tests). Done in the surrounding context of `detoxInit` (and hence visually appears "below" it), as waiting for emulators' boot is an inherent part of Detox' initiailization.
- **`appInstall`**, **`appUninstall`**.
- **"Sanity":** Execution of a user test suite called _Sanity_.
- **`reloadRN`:** A dynamic reload of the React-Native. Bound to calls to `device.reloadReactNative()`, specifically.

In the above example, the following can be observed:

1. There were 2 test workers (the Worker #1, Worker #2 time-lines) executing a total of two test suites.
2. There were 2 Android emulators used for running the test session, namely `emulator-17800` and `emulator-12466`. They were used by worker 1 and worker 2, respectively.
3. It took about a total of 54 seconds to intialize and run all the tests.
4. The first worker took longer to initialize (as depicted by the `detoxInit` section). In particular, that happened because it took longer for the associated emulator too finish bootstrapping (see the child `awaitBoot` section). That suggests there might be a problem with the test execution environment.

##### Purpose

**This artifact can be helpful in looking up ways to optimize the execution of your e2e tests.** It may surface shortcomings in the test environment's ability to run the test, or provide a means to consider different ways of splitting up your tests over test files so as to better utilize parallelism.

The artifact can in fact be even better utilized -- to the level of inspecing the inside of your tests, by explicitly calling `trace` via the `detox.traceCall()` and `detox.trace.startSection()`, `detox.trace.endSection()` [API's](APIRef.DetoxObjectAPI.md#detoxtracecall) inside your tests.

## Artifacts structure
>>>>>>> c243ca17

1. **Artifacts root folder** is created per detox test run. If, for instance,`--artifacts-location /tmp` is used with `--configuration ios.sim.release` configuration on 14th June 2018 at 11:02:11 GMT+02, then the folder `/tmp/ios.sim.release.2018-06-14 09:02:11Z` is created.

2. **Test folder** is created per test inside the root folder. The folder name consists of the test number, and the test's full name provided to `detox.afterEach(testSummary)` as explained above and in [detox object](APIRef.DetoxObjectAPI.md) documentation. For instance, for the above example, the following folders will be created inside `/tmp/ios.sim.release.2018-06-14 09:02:11Z`:

```
✗ Assertions should assert an element has (accessibility)
✓ Network Synchronization Sync with short network requests - 100ms
```

3. **Artifacts files** are created inside the test folders. The files suffixes stand for the files types (currently there are .err.log and .out.log), and the files prefixes are the launch numbers of the application per test (if the app was executed more than once per test, you will have several artifacts of each type - one per launch). For instance, a test folder may contain the following artifacts files:

```
test.log
test.mp4
test.dtxrec/
beforeEach.png
afterEach.png
```

##### Example of the structure:

```
artifacts/android.emu.release.2018-06-12 06:36:18Z/startup.log
artifacts/android.emu.release.2018-06-12 06:36:18Z/✗ Assertions should assert an element has (accessibility) id/beforeEach.png
artifacts/android.emu.release.2018-06-12 06:36:18Z/✗ Assertions should assert an element has (accessibility) id/test.log
artifacts/android.emu.release.2018-06-12 06:36:18Z/✗ Assertions should assert an element has (accessibility) id/test.mp4
artifacts/android.emu.release.2018-06-12 06:36:18Z/✗ Assertions should assert an element has (accessibility) id/afterEach.png
```

## Troubleshooting

### Screenshots and Videos Do Not Appear in the Artifacts Folder

Make sure you have `detox.beforeEach(testSummary)` and `detox.afterEach(testSummary)` calls in your `./e2e/init.js`. Check out the recommendations on how to do that for [mocha](/examples/demo-react-native/e2e/init.js) and [jest](/examples/demo-react-native-jest/e2e/init.js) using the out-of-the-box adapters.

### Video Recording Issues on CI

For iOS, you might be getting errors on CI similar to this:

```
Error: Error Domain=NSPOSIXErrorDomain Code=22 "Invalid argument" UserInfo={NSLocalizedDescription=Video recording requires hardware Metal capability.}.
```

Unfortunately, this error is beyond our reach. To fix it, you have to enable hardware acceleration on your build machine, or just disable video recording on CI if it is not possible to turn on the acceleration.

There might be a similar issue on Android when the screenrecording process exits with an error on CI. While the solution might be identical to the one above, also you might try to experiment with other emulator devices and Android OS versions to see if it helps.

### Detox Instruments is Installed in a Custom Location

If you have to use [Detox Instruments](https://github.com/wix/DetoxInstruments) installed in a custom location, you can point Detox to it with the `DETOX_INSTRUMENTS_PATH` environment variable, as shown below:

```bash
DETOX_INSTRUMENTS_PATH="/path/to/Detox Instruments.app" detox test ...
```

> **Note:** If **Detox Instruments** had been [integrated into your project](https://github.com/wix/DetoxInstruments/blob/master/Documentation/XcodeIntegrationGuide.md), then the integrated [Detox Profiler framework](https://github.com/wix/DetoxInstruments/tree/master/Profiler) will be used when profiling with Detox.

### Ctrl+C Does Not Terminate Detox+Jest Tests Correctly

This is a known issue. 🤷‍♂️
Video or log recording process under Detox+Jest is apt to keep running even after you press Ctrl+C and stop the tests.
Furthermore, some of temporary files won't get erased (e.g. `/sdcard/83541_0.mp4` on Android emulator, or `/private/var/folders/lm/thz8hdxs4v3fppjh0fjc2twhfl_3x2/T/f12a4fcb-0d1f-4d98-866c-e7cea4942ade.png` on your Mac).
It cannot be solved on behalf of Detox itself, because the problem has to do with how Jest runner works with its puppet processes.
The issue is on our radar, but the ETA for the fix stays unknown.
If you feel able to contribute the fix to [Jest](https://github.com/facebook/jest), you are very welcome.<|MERGE_RESOLUTION|>--- conflicted
+++ resolved
@@ -191,10 +191,7 @@
 
 To be done. See meanwhile the example in [APIRef.Configuration.md#artifacts-configuration](APIRef.Configuration.md#artifacts-configuration).
 
-<<<<<<< HEAD
-## Artifacts Structure
-=======
-#### Timeline plugin
+#### Timeline Plugin
 
 When enabled using the `--record-timeline all` argument to Detox, the time-line of the entire testing session is recorded, based on trace calls made by Detox internally, and explicit calls made in user test-code, combined. The final outcome is a JSON-like file named `detox.trace.json`, which, if loaded into a Chrome-browser tab with the `chrome://tracing` URL, would look something like this:
 
@@ -222,8 +219,7 @@
 
 The artifact can in fact be even better utilized -- to the level of inspecing the inside of your tests, by explicitly calling `trace` via the `detox.traceCall()` and `detox.trace.startSection()`, `detox.trace.endSection()` [API's](APIRef.DetoxObjectAPI.md#detoxtracecall) inside your tests.
 
-## Artifacts structure
->>>>>>> c243ca17
+## Artifacts Structure
 
 1. **Artifacts root folder** is created per detox test run. If, for instance,`--artifacts-location /tmp` is used with `--configuration ios.sim.release` configuration on 14th June 2018 at 11:02:11 GMT+02, then the folder `/tmp/ios.sim.release.2018-06-14 09:02:11Z` is created.
 
