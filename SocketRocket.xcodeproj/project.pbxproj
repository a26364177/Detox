--- conflicted
+++ resolved
@@ -179,11 +179,7 @@
 		F62417EB14D52F3C003CE997 /* Supporting Files */ = {
 			isa = PBXGroup;
 			children = (
-<<<<<<< HEAD
 				F61A0DC71625F44D00365EBD /* Default-568h@2x.png */,
-=======
-				27FF2C2816066746006EF077 /* Default-568h@2x.png */,
->>>>>>> c679b340
 				F62417EC14D52F3C003CE997 /* TestChat-Info.plist */,
 				F62417ED14D52F3C003CE997 /* InfoPlist.strings */,
 				F62417F014D52F3C003CE997 /* main.m */,
@@ -435,11 +431,7 @@
 			files = (
 				F62417EF14D52F3C003CE997 /* InfoPlist.strings in Resources */,
 				F62417F814D52F3C003CE997 /* MainStoryboard.storyboard in Resources */,
-<<<<<<< HEAD
 				F61A0DC81625F44D00365EBD /* Default-568h@2x.png in Resources */,
-=======
-				27FF2C2916066747006EF077 /* Default-568h@2x.png in Resources */,
->>>>>>> c679b340
 			);
 			runOnlyForDeploymentPostprocessing = 0;
 		};
