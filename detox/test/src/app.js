import React, {Component} from 'react';
import {
  Text,
  View,
  TouchableOpacity,
  Linking,
  Platform,
  NativeModules,
} from 'react-native';
import * as Screens from './Screens';

const isAndroid = Platform.OS === 'android';

const { NativeModule } = NativeModules;

class example extends Component {

  constructor(props) {
    super(props);
    this.state = {
      screen: undefined,
      screenProps: {},
      url: undefined,
      notification: undefined
    };

    Linking.addEventListener('url', (params) => this._handleOpenURL(params));
  }

  async componentDidMount() {
    const url = await Linking.getInitialURL();
    if (url) {
      console.log('App@didMount: Found pending URL', url);
      this.setState({url: url});
    }
  }

  renderButton(title, onPressCallback) {
    return (
      <TouchableOpacity onPress={() => {
        onPressCallback();
      }}>
        <Text style={{color: 'blue', marginBottom: 10}}>{title}</Text>
      </TouchableOpacity>
    );
  }

  renderScreenButton(title, component) {
    if(component == null) {
      throw new Error("Got no component for " + title);
    }

    return this.renderButton(title, () => {
      this.setState({screen: component});
    });
  }

  renderText(text) {
    return (
      <View style={{flex: 1, paddingTop: 20, justifyContent: 'center', alignItems: 'center'}}>
        <Text style={{fontSize: 25}}>
          {text}
        </Text>
      </View>
    );
  }

  renderInlineSeparator() {
    return <Text style={{width: 10}}> | </Text>;
  }

  render() {
    if (this.state.url) {
      console.log("App@render: rendering a URL:", this.state.url);
      return this.renderText(this.state.url);
    }

<<<<<<< HEAD
    if (!this.state.screen) {
		  console.log("App@render: JS rendering main screen");
      return (
        <View style={{flex: 1, paddingTop: 10, justifyContent: 'center', alignItems: 'center'}}>
          <Text style={{fontSize: 20, marginBottom: 10}}>
            Choose a test
          </Text>
          {this.renderScreenButton('Language', Screens.LanguageScreen)}
          {this.renderScreenButton('Sanity', Screens.SanityScreen)}
          {this.renderScreenButton('Matchers', Screens.MatchersScreen)}
          {this.renderScreenButton('Actions', Screens.ActionsScreen)}
          {this.renderScreenButton('Integrative Actions', Screens.IntegActionsScreen)}
          {this.renderScreenButton('FS Scroll Actions', Screens.ScrollActionsScreen)}
          {this.renderScreenButton('Assertions', Screens.AssertionsScreen)}
          {this.renderScreenButton('WaitFor', Screens.WaitForScreen)}
          {this.renderScreenButton('Stress', Screens.StressScreen)}
          {this.renderScreenButton('Switch Root', Screens.SwitchRootScreen)}
          {this.renderScreenButton('Timeouts', Screens.TimeoutsScreen)}
          {this.renderScreenButton('Orientation', Screens.Orientation)}
          {this.renderScreenButton('Permissions', Screens.Permissions)}
          {this.renderScreenButton('Network', Screens.NetworkScreen)}
          {this.renderScreenButton('RN Animations', Screens.RNAnimationsScreen)}
          {isAndroid && this.renderScreenButton('Native Animation', Screens.NativeAnimationsScreen)}
          {this.renderScreenButton('Device', Screens.DeviceScreen)}
          {this.renderScreenButton('Location', Screens.LocationScreen)}
          {!isAndroid && this.renderScreenButton('DatePicker', Screens.DatePickerScreen)}
          {!isAndroid && this.renderScreenButton('Picker', Screens.PickerViewScreen)}

          { /* TODO: Push this into a dedicated screen */ }
          <View style={{flexDirection: 'row', justifyContent: 'center'}}>
            {this.renderButton('Crash', () => {
              // Note: this crashes the native-modules thread (and thus an *uncaught* exception, on Android).
              throw new Error('Simulated Crash');
            })}
            {isAndroid && <Text style={{width: 10}}> | </Text>}
            {isAndroid && this.renderButton('UI Crash', () => {
              // Killing main-thread while handling a tap will evidently cause
              // the tap-action itself to fail and thus for an error to be responded
              NativeModule.crashMainThread();
            })}
            {isAndroid && <Text style={{width: 10}}> | </Text>}
            {isAndroid && this.renderButton('ANR', () => {
              NativeModule.chokeMainThread();
            })}
          </View>

          {this.renderScreenButton('Shake', Screens.ShakeScreen)}
          {isAndroid && this.renderScreenButton('Launch Args', Screens.LaunchArgsScreen)}
        </View>
      );
=======
    if (this.state.screen) {
      console.log("App@render: JS rendering screen");
      const Screen = this.state.screen;
      return <Screen/>;
>>>>>>> bdd73348
    }

    console.log("App@render: JS rendering main screen");
    return (
      <View style={{flex: 1, paddingTop: 10, justifyContent: 'center', alignItems: 'center'}}>
        <Text style={{fontSize: 20, marginBottom: 10}}>
          Choose a test
        </Text>
        {this.renderScreenButton('Language', Screens.LanguageScreen)}
        {this.renderScreenButton('Sanity', Screens.SanityScreen)}
        {this.renderScreenButton('Matchers', Screens.MatchersScreen)}
        {this.renderScreenButton('Actions', Screens.ActionsScreen)}
        {this.renderScreenButton('Integrative Actions', Screens.IntegActionsScreen)}
        {this.renderScreenButton('FS Scroll Actions', Screens.ScrollActionsScreen)}
        {this.renderScreenButton('Assertions', Screens.AssertionsScreen)}
        {this.renderScreenButton('WaitFor', Screens.WaitForScreen)}
        {this.renderScreenButton('Stress', Screens.StressScreen)}
        {this.renderScreenButton('Switch Root', Screens.SwitchRootScreen)}
        {this.renderScreenButton('Timeouts', Screens.TimeoutsScreen)}
        {this.renderScreenButton('Orientation', Screens.Orientation)}
        {this.renderScreenButton('Permissions', Screens.Permissions)}
        {this.renderScreenButton('Network', Screens.NetworkScreen)}
        {this.renderAnimationScreenButtons()}
        {this.renderScreenButton('Device', Screens.DeviceScreen)}
        {this.renderScreenButton('Location', Screens.LocationScreen)}
        {!isAndroid && this.renderScreenButton('DatePicker', Screens.DatePickerScreen)}
        {!isAndroid && this.renderScreenButton('Picker', Screens.PickerViewScreen)}

        { /* TODO: Push this into a dedicated screen */ }
        <View style={{flexDirection: 'row', justifyContent: 'center'}}>
          {this.renderButton('Crash', () => {
            // Note: this crashes the native-modules thread (and thus an *uncaught* exception, on Android).
            throw new Error('Simulated Crash');
          })}
          {isAndroid && this.renderInlineSeparator()}
          {isAndroid && this.renderButton('UI Crash', () => {
            // Killing main-thread while handling a tap will evidently cause
            // the tap-action itself to fail and thus for an error to be responded
            NativeModule.crashMainThread();
          })}
          {isAndroid && this.renderInlineSeparator()}
          {isAndroid && this.renderButton('ANR', () => {
            NativeModule.chokeMainThread();
          })}
        </View>

        {this.renderScreenButton('Shake', Screens.ShakeScreen)}
        <View style={{flexDirection: 'row', justifyContent: 'center'}}>
          {isAndroid && this.renderScreenButton('Launch Args', Screens.LaunchArgsScreen)}
          {isAndroid && this.renderInlineSeparator()}
          {isAndroid && this.renderScreenButton('Launch-Notification', Screens.LaunchNotificationScreen)}
        </View>
      </View>
    );
}

<<<<<<< HEAD
  _onNotification(notification) {
    console.log('App@onNotification:', notification);
    this.setState({notification: notification.getAlert()});
=======
  renderAnimationScreenButtons() {
    return (
      <View style={{flexDirection: 'row', justifyContent: 'center'}}>
        {this.renderScreenButton('RN Animations', Screens.RNAnimationsScreen)}
        {isAndroid && this.renderInlineSeparator()}
        {isAndroid && this.renderScreenButton('Native Animation', Screens.NativeAnimationsScreen)}
      </View>
    );
>>>>>>> bdd73348
  }

  _handleOpenURL(params) {
    console.log('App@handleOpenURL:', params);
    this.setState({url: params.url});
  }
}

module.exports = example;<|MERGE_RESOLUTION|>--- conflicted
+++ resolved
@@ -75,63 +75,10 @@
       return this.renderText(this.state.url);
     }
 
-<<<<<<< HEAD
-    if (!this.state.screen) {
-		  console.log("App@render: JS rendering main screen");
-      return (
-        <View style={{flex: 1, paddingTop: 10, justifyContent: 'center', alignItems: 'center'}}>
-          <Text style={{fontSize: 20, marginBottom: 10}}>
-            Choose a test
-          </Text>
-          {this.renderScreenButton('Language', Screens.LanguageScreen)}
-          {this.renderScreenButton('Sanity', Screens.SanityScreen)}
-          {this.renderScreenButton('Matchers', Screens.MatchersScreen)}
-          {this.renderScreenButton('Actions', Screens.ActionsScreen)}
-          {this.renderScreenButton('Integrative Actions', Screens.IntegActionsScreen)}
-          {this.renderScreenButton('FS Scroll Actions', Screens.ScrollActionsScreen)}
-          {this.renderScreenButton('Assertions', Screens.AssertionsScreen)}
-          {this.renderScreenButton('WaitFor', Screens.WaitForScreen)}
-          {this.renderScreenButton('Stress', Screens.StressScreen)}
-          {this.renderScreenButton('Switch Root', Screens.SwitchRootScreen)}
-          {this.renderScreenButton('Timeouts', Screens.TimeoutsScreen)}
-          {this.renderScreenButton('Orientation', Screens.Orientation)}
-          {this.renderScreenButton('Permissions', Screens.Permissions)}
-          {this.renderScreenButton('Network', Screens.NetworkScreen)}
-          {this.renderScreenButton('RN Animations', Screens.RNAnimationsScreen)}
-          {isAndroid && this.renderScreenButton('Native Animation', Screens.NativeAnimationsScreen)}
-          {this.renderScreenButton('Device', Screens.DeviceScreen)}
-          {this.renderScreenButton('Location', Screens.LocationScreen)}
-          {!isAndroid && this.renderScreenButton('DatePicker', Screens.DatePickerScreen)}
-          {!isAndroid && this.renderScreenButton('Picker', Screens.PickerViewScreen)}
-
-          { /* TODO: Push this into a dedicated screen */ }
-          <View style={{flexDirection: 'row', justifyContent: 'center'}}>
-            {this.renderButton('Crash', () => {
-              // Note: this crashes the native-modules thread (and thus an *uncaught* exception, on Android).
-              throw new Error('Simulated Crash');
-            })}
-            {isAndroid && <Text style={{width: 10}}> | </Text>}
-            {isAndroid && this.renderButton('UI Crash', () => {
-              // Killing main-thread while handling a tap will evidently cause
-              // the tap-action itself to fail and thus for an error to be responded
-              NativeModule.crashMainThread();
-            })}
-            {isAndroid && <Text style={{width: 10}}> | </Text>}
-            {isAndroid && this.renderButton('ANR', () => {
-              NativeModule.chokeMainThread();
-            })}
-          </View>
-
-          {this.renderScreenButton('Shake', Screens.ShakeScreen)}
-          {isAndroid && this.renderScreenButton('Launch Args', Screens.LaunchArgsScreen)}
-        </View>
-      );
-=======
     if (this.state.screen) {
       console.log("App@render: JS rendering screen");
       const Screen = this.state.screen;
       return <Screen/>;
->>>>>>> bdd73348
     }
 
     console.log("App@render: JS rendering main screen");
@@ -188,11 +135,11 @@
     );
 }
 
-<<<<<<< HEAD
   _onNotification(notification) {
     console.log('App@onNotification:', notification);
     this.setState({notification: notification.getAlert()});
-=======
+  }
+
   renderAnimationScreenButtons() {
     return (
       <View style={{flexDirection: 'row', justifyContent: 'center'}}>
@@ -201,7 +148,6 @@
         {isAndroid && this.renderScreenButton('Native Animation', Screens.NativeAnimationsScreen)}
       </View>
     );
->>>>>>> bdd73348
   }
 
   _handleOpenURL(params) {
