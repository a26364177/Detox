--- conflicted
+++ resolved
@@ -7,11 +7,8 @@
 import SwitchRootScreen from './SwitchRootScreen';
 import TimeoutsScreen from './TimeoutsScreen';
 import Orientation from './Orientation';
-<<<<<<< HEAD
+import NetworkScreen from './NetworkScreen';
 import AnimationsScreen from './AnimationsScreen';
-=======
-import NetworkScreen from './NetworkScreen';
->>>>>>> 4020d24b
 
 export {
   SanityScreen,
@@ -23,9 +20,6 @@
   SwitchRootScreen,
   TimeoutsScreen,
   Orientation,
-<<<<<<< HEAD
+  NetworkScreen,
   AnimationsScreen
-=======
-  NetworkScreen
->>>>>>> 4020d24b
 };