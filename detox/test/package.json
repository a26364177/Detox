{
  "name": "detox-test",
<<<<<<< HEAD
  "version": "18.0.0-next.3",
=======
  "version": "17.12.0",
>>>>>>> 5c843a68
  "private": true,
  "engines": {
    "node": ">=8.3.0"
  },
  "scripts": {
    "test": ":",
    "postinstall": "node scripts/postinstall.js",
    "start": "react-native start",
    "packager": "react-native start",
    "detox-server": "detox run-server",
    "e2e:ios": "detox test -c ios.sim.release",
    "e2e:android": "detox test -c android.emu.release",
    "e2e:android-debug": "detox test -c android.emu.debug",
    "e2e:ios-ci": "npm run e2e:ios -- --workers 3 --retries 1",
    "e2e:android-ci": "npm run e2e:android -- --workers 3 --retries 1 --headless --jest-report-specs --loglevel verbose",
    "build:ios": "detox build -c ios.sim.release",
    "build:android": "detox build -c android.emu.release",
    "build:android-debug": "detox build -c android.emu.debug",
    "clean:android": "pushd android && ./gradlew clean && popd",
    "verify-artifacts:ios": "jest ./scripts/verify_artifacts_are_not_missing.ios.test.js --testEnvironment node",
    "verify-artifacts:android": "jest ./scripts/verify_artifacts_are_not_missing.android.test.js --testEnvironment node"
  },
  "dependencies": {
    "@react-native-community/async-storage": "^1.12.0",
    "moment": "^2.24.0",
    "react": "16.11.x",
    "react-native": "0.62.x"
  },
  "devDependencies": {
    "@babel/core": "^7.8.7",
<<<<<<< HEAD
    "detox": "^18.0.0-next.3",
=======
    "detox": "^17.12.0",
>>>>>>> 5c843a68
    "express": "^4.15.3",
    "jest": "^26.5.0",
    "jest-circus": "^26.5.2",
    "jest-junit": "^10.0.0",
    "lodash": "^4.14.1",
    "nyc": "^15.1.0",
    "pngjs": "^3.4.0"
  },
  "jest-junit": {
    "suiteName": "Detox E2E tests",
    "outputName": "e2e-junit.xml",
    "ancestorSeparator": " > ",
    "classNameTemplate": "E2E Results.{classname}",
    "titleTemplate": "{classname} > {title}"
  },
  "detox": {
    "test-runner": "nyc jest",
    "runner-config": "e2e/config.js",
    "specs": "e2e/*.test.js",
    "behavior": {
      "init": {
        "reinstallApp": true,
        "launchApp": true,
        "exposeGlobals": true
      },
      "cleanup": {
        "shutdownDevice": false
      }
    },
    "__session": {
      "server": "ws://localhost:8099",
      "sessionId": "test"
    },
    "artifacts": {
      "plugins": {
        "log": "all",
        "screenshot": {
          "shouldTakeAutomaticSnapshots": false,
          "takeWhen": {
            "testDone": true
          }
        },
        "timeline": "all",
        "uiHierarchy": "enabled"
      }
    },
    "configurations": {
      "ios.sim.debug": {
        "binaryPath": "ios/build/Build/Products/Debug-iphonesimulator/example.app",
        "build": "set -o pipefail && xcodebuild -workspace ios/example.xcworkspace -UseNewBuildSystem=NO -scheme example_ci -configuration Debug -sdk iphonesimulator -derivedDataPath ios/build -quiet",
        "type": "ios.simulator",
        "device": {
          "type": "iPhone 11 Pro"
        }
      },
      "ios.sim.release": {
        "binaryPath": "ios/build/Build/Products/Release-iphonesimulator/example.app",
        "build": "set -o pipefail && export CODE_SIGNING_REQUIRED=NO && export RCT_NO_LAUNCH_PACKAGER=true && xcodebuild -workspace ios/example.xcworkspace -UseNewBuildSystem=NO -scheme example_ci -configuration Release -sdk iphonesimulator -derivedDataPath ios/build -quiet",
        "type": "ios.simulator",
        "device": {
          "type": "iPhone 11 Pro"
        },
        "session": {
          "debugSynchronization": 3000
        }
      },
      "ios.none": {
        "binaryPath": "ios",
        "type": "ios.none",
        "device": {
          "type": "iPhone 11 Pro"
        },
        "session": {
          "server": "ws://localhost:8099",
          "sessionId": "com.wix.detox-example"
        }
      },
      "android.emu.debug": {
        "binaryPath": "android/app/build/outputs/apk/fromBin/debug/app-fromBin-debug.apk",
        "utilBinaryPaths": [
          "./cache/test-butler-app.apk"
        ],
        "build": "cd android && ./gradlew assembleFromBinDebug assembleFromBinDebugAndroidTest -DtestBuildType=debug && cd ..",
        "type": "android.emulator",
        "device": {
          "avdName": "Pixel_API_28"
        }
      },
      "android.emu.release": {
        "binaryPath": "android/app/build/outputs/apk/fromBin/release/app-fromBin-release.apk",
        "utilBinaryPaths": [
          "./cache/test-butler-app.apk"
        ],
        "build": "cd android && ./gradlew assembleFromBinRelease assembleFromBinReleaseAndroidTest -DtestBuildType=release && cd ..",
        "type": "android.emulator",
        "device": {
          "avdName": "Pixel_API_28"
        }
      },
      "android.genycloud.release": {
        "binaryPath": "android/app/build/outputs/apk/fromBin/release/app-fromBin-release.apk",
        "build": "cd android && ./gradlew assembleFromBinRelease assembleFromBinReleaseAndroidTest -DtestBuildType=release && cd ..",
        "type": "android.genycloud",
        "device": {
          "recipeUUID": "a50a71d6-da90-4c67-bdfa-5b602b0bbd15"
        }
      },
      "android.genycloud.release2": {
        "binaryPath": "android/app/build/outputs/apk/fromBin/release/app-fromBin-release.apk",
        "build": "cd android && ./gradlew assembleFromBinRelease assembleFromBinReleaseAndroidTest -DtestBuildType=release && cd ..",
        "type": "android.genycloud",
        "device": {
          "recipeName": "Detox_Pixel_API_29"
        }
      },
      "android.emu.debug.fromSource": {
        "binaryPath": "android/app/build/outputs/apk/fromSource/debug/app-fromSource-debug.apk",
        "utilBinaryPaths": [
          "./cache/test-butler-app.apk"
        ],
        "build": "cd android && ./gradlew assembleFromSourceDebug assembleFromSourceDebugAndroidTest -DtestBuildType=debug && cd ..",
        "type": "android.emulator",
        "device": {
          "avdName": "Pixel_API_28"
        }
      }
    }
  }
}<|MERGE_RESOLUTION|>--- conflicted
+++ resolved
@@ -1,10 +1,6 @@
 {
   "name": "detox-test",
-<<<<<<< HEAD
   "version": "18.0.0-next.3",
-=======
-  "version": "17.12.0",
->>>>>>> 5c843a68
   "private": true,
   "engines": {
     "node": ">=8.3.0"
@@ -35,11 +31,7 @@
   },
   "devDependencies": {
     "@babel/core": "^7.8.7",
-<<<<<<< HEAD
     "detox": "^18.0.0-next.3",
-=======
-    "detox": "^17.12.0",
->>>>>>> 5c843a68
     "express": "^4.15.3",
     "jest": "^26.5.0",
     "jest-circus": "^26.5.2",
