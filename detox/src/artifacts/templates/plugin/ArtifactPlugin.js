--- conflicted
+++ resolved
@@ -213,13 +213,10 @@
     this.onBootDevice = _.noop;
     this.onBeforeShutdownDevice = _.noop;
     this.onShutdownDevice = _.noop;
+    this.onBeforeTerminateApp = _.noop;
     this.onBeforeLaunchApp = _.noop;
     this.onLaunchApp = _.noop;
-<<<<<<< HEAD
     this.onUserAction = _.noop;
-=======
-    this.onBeforeTerminateApp = _.noop;
->>>>>>> 91d462e8
     this.onBeforeAll = _.noop;
     this.onBeforeEach = _.noop;
     this.onAfterEach = _.noop;
