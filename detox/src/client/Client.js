--- conflicted
+++ resolved
@@ -96,26 +96,6 @@
       this.slowInvocationStatusHandler = this.slowInvocationStatus();
     }
 
-<<<<<<< HEAD
-    // when this test run fails, we want a stack trace from up here where the
-    // $callee is still available, and not inside the catch block where it isn't
-    const potentialError = new Error();
-
-    let stackArray = potentialError.stack.split('\n');
-    let newStack = 'Error:\n';
-    let i = 1; //First line is "Error:\n"
-    for(; i < stackArray.length; i++) {
-      if(!stackArray[i].includes('detox/src')) {
-        break;
-      }
-    }
-    for(; i < stackArray.length; i++) {
-      newStack += stackArray[i] + "\n";
-    }
-    potentialError.stack = newStack;
-
-=======
->>>>>>> 21ffc585
     try {
       return await this.sendAction(new actions.Invoke(invocation));
     } catch (err) {
